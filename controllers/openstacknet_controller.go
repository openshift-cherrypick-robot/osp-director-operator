/*


Licensed under the Apache License, Version 2.0 (the "License");
you may not use this file except in compliance with the License.
You may obtain a copy of the License at

    http://www.apache.org/licenses/LICENSE-2.0

Unless required by applicable law or agreed to in writing, software
distributed under the License is distributed on an "AS IS" BASIS,
WITHOUT WARRANTIES OR CONDITIONS OF ANY KIND, either express or implied.
See the License for the specific language governing permissions and
limitations under the License.
*/

package controllers

import (
	"context"
	"encoding/json"
	"fmt"
	"strconv"

	"github.com/go-logr/logr"
	"github.com/tidwall/gjson"
	k8s_errors "k8s.io/apimachinery/pkg/api/errors"
	metav1 "k8s.io/apimachinery/pkg/apis/meta/v1"
	"k8s.io/apimachinery/pkg/runtime"
	"k8s.io/client-go/kubernetes"
	ctrl "sigs.k8s.io/controller-runtime"
	"sigs.k8s.io/controller-runtime/pkg/client"
	"sigs.k8s.io/controller-runtime/pkg/controller/controllerutil"

	networkv1 "github.com/k8snetworkplumbingwg/network-attachment-definition-client/pkg/apis/k8s.cni.cncf.io/v1"
	sriovnetworkv1 "github.com/openshift/sriov-network-operator/api/v1"
	ospdirectorv1beta1 "github.com/openstack-k8s-operators/osp-director-operator/api/v1beta1"
	common "github.com/openstack-k8s-operators/osp-director-operator/pkg/common"
	openstacknet "github.com/openstack-k8s-operators/osp-director-operator/pkg/openstacknet"
	vmset "github.com/openstack-k8s-operators/osp-director-operator/pkg/vmset"
)

// OpenStackNetReconciler reconciles a OpenStackNet object
type OpenStackNetReconciler struct {
	client.Client
	Kclient kubernetes.Interface
	Log     logr.Logger
	Scheme  *runtime.Scheme
}

// GetClient -
func (r *OpenStackNetReconciler) GetClient() client.Client {
	return r.Client
}

// GetKClient -
func (r *OpenStackNetReconciler) GetKClient() kubernetes.Interface {
	return r.Kclient
}

// GetLogger -
func (r *OpenStackNetReconciler) GetLogger() logr.Logger {
	return r.Log
}

// GetScheme -
func (r *OpenStackNetReconciler) GetScheme() *runtime.Scheme {
	return r.Scheme
}

// +kubebuilder:rbac:groups=osp-director.openstack.org,resources=openstacknets,verbs=get;list;watch;create;update;patch;delete
// +kubebuilder:rbac:groups=osp-director.openstack.org,resources=openstacknets/status,verbs=get;update;patch
// +kubebuilder:rbac:groups=osp-director.openstack.org,resources=openstacknets/finalizers,verbs=update
// +kubebuilder:rbac:groups=osp-director.openstack.org,namespace=openstack,resources=deployments/finalizers,verbs=update
// FIXME: Cluster-scope required below for now, as the operator watches openshift-machine-api namespace as well
// +kubebuilder:rbac:groups=k8s.cni.cncf.io,resources=network-attachment-definitions,verbs=create;delete;get;list;patch;update;watch
// +kubebuilder:rbac:groups=nmstate.io,resources=nodenetworkconfigurationpolicies,verbs=create;delete;get;list;patch;update;watch

// Reconcile -
func (r *OpenStackNetReconciler) Reconcile(req ctrl.Request) (ctrl.Result, error) {
	_ = context.Background()
	_ = r.Log.WithValues("overcloudnet", req.NamespacedName)

	// Fetch the controller VM instance
	instance := &ospdirectorv1beta1.OpenStackNet{}
	err := r.Client.Get(context.TODO(), req.NamespacedName, instance)
	if err != nil {
		if k8s_errors.IsNotFound(err) {
			// Request object not found, could have been deleted after reconcile request.
			// Owned objects are automatically garbage collected.
			// For additional cleanup logic use finalizers. Return and don't requeue.
			return ctrl.Result{}, nil
		}
		// Error reading the object - requeue the request.
		return ctrl.Result{}, err
	}

	// examine DeletionTimestamp to determine if object is under deletion
	if instance.ObjectMeta.DeletionTimestamp.IsZero() {
		// The object is not being deleted, so if it does not have our finalizer,
		// then lets add the finalizer and update the object. This is equivalent
		// registering our finalizer.
		if !controllerutil.ContainsFinalizer(instance, openstacknet.FinalizerName) {
			controllerutil.AddFinalizer(instance, openstacknet.FinalizerName)
			if err := r.Update(context.Background(), instance); err != nil {
				return ctrl.Result{}, err
			}
			r.Log.Info(fmt.Sprintf("Finalizer %s added to CR %s", openstacknet.FinalizerName, instance.Name))
		}
	} else {
		// 1. check if finalizer is there
		// Reconcile if finalizer got already removed
		if !controllerutil.ContainsFinalizer(instance, openstacknet.FinalizerName) {
			return ctrl.Result{}, nil
		}

		// 2. Clean up resources used by the operator
		// SRIOV resources
		err = r.sriovResourceCleanup(instance)
		if err != nil {
			return ctrl.Result{}, err
		}

		// 3. as last step remove the finalizer on the operator CR to finish delete
		controllerutil.RemoveFinalizer(instance, openstacknet.FinalizerName)
		err = r.Client.Update(context.TODO(), instance)
		if err != nil {
			return ctrl.Result{}, err
		}
		r.Log.Info(fmt.Sprintf("CR %s deleted", instance.Name))
		return ctrl.Result{}, nil
<<<<<<< HEAD
=======
	}

	if instance.Spec.AttachConfiguration.NodeSriovConfigurationPolicy.DesiredState.Port != "" {
		if err := r.ensureSriov(instance); err != nil {
			return ctrl.Result{}, err
		}
	}

	// generate NodeNetworkConfigurationPolicy
	ncp := common.NetworkConfigurationPolicy{
		Name:                           instance.Name,
		Labels:                         common.GetLabelSelector(instance, openstacknet.AppLabel),
		NodeNetworkConfigurationPolicy: instance.Spec.AttachConfiguration.NodeNetworkConfigurationPolicy,
>>>>>>> 272a6163
	}

	// If we have an SRIOV definition on this network, use that.  Otherwise assume the
	// non-SRIOV configuration must be present
	if instance.Spec.AttachConfiguration.NodeSriovConfigurationPolicy.DesiredState.Port != "" {
		if err := r.ensureSriov(instance); err != nil {
			return ctrl.Result{}, err
		}
	} else {
		// generate NodeNetworkConfigurationPolicy
		ncp := common.NetworkConfigurationPolicy{
			Name:                           instance.Name,
			Labels:                         common.GetLabelSelector(instance, openstacknet.AppLabel),
			NodeNetworkConfigurationPolicy: instance.Spec.AttachConfiguration.NodeNetworkConfigurationPolicy,
		}
		err = common.CreateOrUpdateNetworkConfigurationPolicy(r, instance, instance.Kind, &ncp)
		if err != nil {
			return ctrl.Result{}, err
		}

		// create NetworkAttachmentDefinition
		// the desired state is raw json, marshal -> unmarshal to parse it
		desiredStateByte, err := json.Marshal(instance.Spec.AttachConfiguration.NodeNetworkConfigurationPolicy)
		if err != nil {
			r.Log.Error(err, fmt.Sprintf("Error marshal NodeNetworkConfigurationPolicy desired state: %v", instance.Spec.AttachConfiguration.NodeNetworkConfigurationPolicy))
			return ctrl.Result{}, err
		}

		var desiredState map[string]json.RawMessage //interface{}
		err = json.Unmarshal(desiredStateByte, &desiredState)
		if err != nil {
			r.Log.Error(err, fmt.Sprintf("Error unmarshal NodeNetworkConfigurationPolicy desired state: %v", string(desiredStateByte)))
			return ctrl.Result{}, err
		}

		bridgeName := gjson.Get(string(desiredState["desiredState"]), "interfaces.#.name").Array()[0]
		vlan := strconv.Itoa(instance.Spec.Vlan)
		nad := common.NetworkAttachmentDefinition{
			Name:      instance.Name,
			Namespace: instance.Namespace,
			Labels:    common.GetLabelSelector(instance, vmset.AppLabel),
			Data: map[string]string{
				"Name":       instance.Name,
				"BridgeName": bridgeName.String(),
				"Vlan":       vlan,
			},
		}

		// create nad
		err = common.CreateOrUpdateNetworkAttachmentDefinition(r, instance, instance.Kind, metav1.NewControllerRef(instance, instance.GroupVersionKind()), &nad)
		if err != nil {
			return ctrl.Result{}, err
		}

		// create static nad used for openstackclient
		name := fmt.Sprintf("%s-static", instance.Name)
		nad.Name = name
		nad.Data["Name"] = name
		nad.Data["Static"] = "true"

		err = common.CreateOrUpdateNetworkAttachmentDefinition(r, instance, instance.Kind, metav1.NewControllerRef(instance, instance.GroupVersionKind()), &nad)
		if err != nil {
			return ctrl.Result{}, err
		}
	}

	return ctrl.Result{}, nil
}

// SetupWithManager -
func (r *OpenStackNetReconciler) SetupWithManager(mgr ctrl.Manager) error {
	return ctrl.NewControllerManagedBy(mgr).
		For(&ospdirectorv1beta1.OpenStackNet{}).
		Owns(&networkv1.NetworkAttachmentDefinition{}).
		Complete(r)
}

func (r *OpenStackNetReconciler) ensureSriov(instance *ospdirectorv1beta1.OpenStackNet) error {
	// Labels for all SRIOV objects
	labelSelector := map[string]string{
		OwnerUIDLabelSelector:       string(instance.UID),
		OwnerNameSpaceLabelSelector: instance.Namespace,
		OwnerNameLabelSelector:      instance.Name,
	}

	for k, v := range common.GetLabels(instance.Name, openstacknet.AppLabel) {
		labelSelector[k] = v
	}

	sriovNet := &sriovnetworkv1.SriovNetwork{
		ObjectMeta: metav1.ObjectMeta{
			Name:      fmt.Sprintf("%s-sriov-network", instance.Name),
			Namespace: "openshift-sriov-network-operator",
			Labels:    labelSelector,
		},
		Spec: sriovnetworkv1.SriovNetworkSpec{
			SpoofChk:         instance.Spec.AttachConfiguration.NodeSriovConfigurationPolicy.DesiredState.SpoofCheck,
			Trust:            instance.Spec.AttachConfiguration.NodeSriovConfigurationPolicy.DesiredState.Trust,
			ResourceName:     fmt.Sprintf("%s_sriovnics", instance.Name),
			NetworkNamespace: instance.Namespace,
		},
	}

	op, err := controllerutil.CreateOrUpdate(context.TODO(), r.Client, sriovNet, func() error {
		sriovNet.Labels = common.GetLabelSelector(instance, openstacknet.AppLabel)

		return nil
	})

	if err != nil {
		return err
	}

	if op != controllerutil.OperationResultNone {
		r.Log.Info(fmt.Sprintf("SriovNetwork %s successfully reconciled - operation: %s", sriovNet.Name, string(op)))
	}

	sriovPolicy := &sriovnetworkv1.SriovNetworkNodePolicy{
		ObjectMeta: metav1.ObjectMeta{
			Name:      fmt.Sprintf("%s-sriov-policy", instance.Name),
			Namespace: "openshift-sriov-network-operator",
			Labels:    labelSelector,
		},
		Spec: sriovnetworkv1.SriovNetworkNodePolicySpec{
			DeviceType: instance.Spec.AttachConfiguration.NodeSriovConfigurationPolicy.DesiredState.DeviceType,
			Mtu:        int(instance.Spec.AttachConfiguration.NodeSriovConfigurationPolicy.DesiredState.Mtu),
			NicSelector: sriovnetworkv1.SriovNetworkNicSelector{
				PfNames: []string{instance.Spec.AttachConfiguration.NodeSriovConfigurationPolicy.DesiredState.Port},
			},
			NodeSelector: instance.Spec.AttachConfiguration.NodeSriovConfigurationPolicy.NodeSelector,
			NumVfs:       int(instance.Spec.AttachConfiguration.NodeSriovConfigurationPolicy.DesiredState.NumVfs),
			Priority:     5,
			ResourceName: fmt.Sprintf("%s_sriovnics", instance.Name),
		},
	}

	if instance.Spec.AttachConfiguration.NodeSriovConfigurationPolicy.DesiredState.RootDevice != "" {
		sriovPolicy.Spec.NicSelector.RootDevices = []string{instance.Spec.AttachConfiguration.NodeSriovConfigurationPolicy.DesiredState.RootDevice}
	}

	op, err = controllerutil.CreateOrUpdate(context.TODO(), r.Client, sriovPolicy, func() error {
		sriovNet.Labels = common.GetLabelSelector(instance, openstacknet.AppLabel)

		return nil
	})

	if err != nil {
		return err
	}

	if op != controllerutil.OperationResultNone {
		r.Log.Info(fmt.Sprintf("SriovNetworkNodePolicy %s successfully reconciled - operation: %s", sriovPolicy.Name, string(op)))
	}

	return nil
}

<<<<<<< HEAD
=======
// SetupWithManager -
func (r *OpenStackNetReconciler) SetupWithManager(mgr ctrl.Manager) error {
	return ctrl.NewControllerManagedBy(mgr).
		For(&ospdirectorv1beta1.OpenStackNet{}).
		Owns(&networkv1.NetworkAttachmentDefinition{}).
		Complete(r)
}

func (r *OpenStackNetReconciler) ensureSriov(instance *ospdirectorv1beta1.OpenStackNet) error {
	// Labels for all SRIOV objects
	labelSelector := map[string]string{
		OwnerUIDLabelSelector:       string(instance.UID),
		OwnerNameSpaceLabelSelector: instance.Namespace,
		OwnerNameLabelSelector:      instance.Name,
	}

	for k, v := range common.GetLabels(instance.Name, openstacknet.AppLabel) {
		labelSelector[k] = v
	}

	sriovNet := &sriovnetworkv1.SriovNetwork{
		ObjectMeta: metav1.ObjectMeta{
			Name:      fmt.Sprintf("%s-sriov-network", instance.Name),
			Namespace: "openshift-sriov-network-operator",
			Labels:    labelSelector,
		},
		Spec: sriovnetworkv1.SriovNetworkSpec{
			SpoofChk:         instance.Spec.AttachConfiguration.NodeSriovConfigurationPolicy.DesiredState.SpoofCheck,
			Trust:            instance.Spec.AttachConfiguration.NodeSriovConfigurationPolicy.DesiredState.Trust,
			ResourceName:     fmt.Sprintf("%s_sriovnics", instance.Name),
			NetworkNamespace: instance.Namespace,
		},
	}

	op, err := controllerutil.CreateOrUpdate(context.TODO(), r.Client, sriovNet, func() error {
		sriovNet.Labels = common.GetLabelSelector(instance, openstacknet.AppLabel)

		return nil
	})

	if err != nil {
		return err
	}

	if op != controllerutil.OperationResultNone {
		r.Log.Info(fmt.Sprintf("SriovNetwork %s successfully reconciled - operation: %s", sriovNet.Name, string(op)))
	}

	sriovPolicy := &sriovnetworkv1.SriovNetworkNodePolicy{
		ObjectMeta: metav1.ObjectMeta{
			Name:      fmt.Sprintf("%s-sriov-policy", instance.Name),
			Namespace: "openshift-sriov-network-operator",
			Labels:    labelSelector,
		},
		Spec: sriovnetworkv1.SriovNetworkNodePolicySpec{
			DeviceType: instance.Spec.AttachConfiguration.NodeSriovConfigurationPolicy.DesiredState.DeviceType,
			Mtu:        int(instance.Spec.AttachConfiguration.NodeSriovConfigurationPolicy.DesiredState.Mtu),
			NicSelector: sriovnetworkv1.SriovNetworkNicSelector{
				PfNames: []string{instance.Spec.AttachConfiguration.NodeSriovConfigurationPolicy.DesiredState.Port},
			},
			NodeSelector: instance.Spec.AttachConfiguration.NodeSriovConfigurationPolicy.NodeSelector,
			NumVfs:       int(instance.Spec.AttachConfiguration.NodeSriovConfigurationPolicy.DesiredState.NumVfs),
			Priority:     5,
			ResourceName: fmt.Sprintf("%s_sriovnics", instance.Name),
		},
	}

	if instance.Spec.AttachConfiguration.NodeSriovConfigurationPolicy.DesiredState.RootDevice != "" {
		sriovPolicy.Spec.NicSelector.RootDevices = []string{instance.Spec.AttachConfiguration.NodeSriovConfigurationPolicy.DesiredState.RootDevice}
	}

	op, err = controllerutil.CreateOrUpdate(context.TODO(), r.Client, sriovPolicy, func() error {
		sriovNet.Labels = common.GetLabelSelector(instance, openstacknet.AppLabel)

		return nil
	})

	if err != nil {
		return err
	}

	if op != controllerutil.OperationResultNone {
		r.Log.Info(fmt.Sprintf("SriovNetworkNodePolicy %s successfully reconciled - operation: %s", sriovPolicy.Name, string(op)))
	}

	return nil
}

>>>>>>> 272a6163
func (r *OpenStackNetReconciler) sriovResourceCleanup(instance *ospdirectorv1beta1.OpenStackNet) error {
	labelSelectorMap := map[string]string{
		OwnerUIDLabelSelector:       string(instance.UID),
		OwnerNameSpaceLabelSelector: instance.Namespace,
		OwnerNameLabelSelector:      instance.Name,
	}

	// Delete sriovnetworks in openshift-sriov-network-operator namespace
	sriovNetworks, err := openstacknet.GetSriovNetworksWithLabel(r, labelSelectorMap, "openshift-sriov-network-operator")

	if err != nil {
		return err
	}

	for _, sn := range sriovNetworks {
		err = r.Client.Delete(context.Background(), &sn, &client.DeleteOptions{})

		if err != nil {
			return err
		}

		r.Log.Info(fmt.Sprintf("SriovNetwork deleted: name %s - %s", sn.Name, sn.UID))
	}

	// Delete sriovnetworknodepolicies in openshift-sriov-network-operator namespace
	sriovNetworkNodePolicies, err := openstacknet.GetSriovNetworkNodePoliciesWithLabel(r, labelSelectorMap, "openshift-sriov-network-operator")

	if err != nil {
		return err
	}

	for _, snnp := range sriovNetworkNodePolicies {
		err = r.Client.Delete(context.Background(), &snnp, &client.DeleteOptions{})

		if err != nil {
			return err
		}

		r.Log.Info(fmt.Sprintf("SriovNetworkNodePolicy deleted: name %s - %s", snnp.Name, snnp.UID))
	}

	return nil
}<|MERGE_RESOLUTION|>--- conflicted
+++ resolved
@@ -129,22 +129,6 @@
 		}
 		r.Log.Info(fmt.Sprintf("CR %s deleted", instance.Name))
 		return ctrl.Result{}, nil
-<<<<<<< HEAD
-=======
-	}
-
-	if instance.Spec.AttachConfiguration.NodeSriovConfigurationPolicy.DesiredState.Port != "" {
-		if err := r.ensureSriov(instance); err != nil {
-			return ctrl.Result{}, err
-		}
-	}
-
-	// generate NodeNetworkConfigurationPolicy
-	ncp := common.NetworkConfigurationPolicy{
-		Name:                           instance.Name,
-		Labels:                         common.GetLabelSelector(instance, openstacknet.AppLabel),
-		NodeNetworkConfigurationPolicy: instance.Spec.AttachConfiguration.NodeNetworkConfigurationPolicy,
->>>>>>> 272a6163
 	}
 
 	// If we have an SRIOV definition on this network, use that.  Otherwise assume the
@@ -302,14 +286,48 @@
 	return nil
 }
 
-<<<<<<< HEAD
-=======
-// SetupWithManager -
-func (r *OpenStackNetReconciler) SetupWithManager(mgr ctrl.Manager) error {
-	return ctrl.NewControllerManagedBy(mgr).
-		For(&ospdirectorv1beta1.OpenStackNet{}).
-		Owns(&networkv1.NetworkAttachmentDefinition{}).
-		Complete(r)
+func (r *OpenStackNetReconciler) sriovResourceCleanup(instance *ospdirectorv1beta1.OpenStackNet) error {
+	labelSelectorMap := map[string]string{
+		OwnerUIDLabelSelector:       string(instance.UID),
+		OwnerNameSpaceLabelSelector: instance.Namespace,
+		OwnerNameLabelSelector:      instance.Name,
+	}
+
+	// Delete sriovnetworks in openshift-sriov-network-operator namespace
+	sriovNetworks, err := openstacknet.GetSriovNetworksWithLabel(r, labelSelectorMap, "openshift-sriov-network-operator")
+
+	if err != nil {
+		return err
+	}
+
+	for _, sn := range sriovNetworks {
+		err = r.Client.Delete(context.Background(), &sn, &client.DeleteOptions{})
+
+		if err != nil {
+			return err
+		}
+
+		r.Log.Info(fmt.Sprintf("SriovNetwork deleted: name %s - %s", sn.Name, sn.UID))
+	}
+
+	// Delete sriovnetworknodepolicies in openshift-sriov-network-operator namespace
+	sriovNetworkNodePolicies, err := openstacknet.GetSriovNetworkNodePoliciesWithLabel(r, labelSelectorMap, "openshift-sriov-network-operator")
+
+	if err != nil {
+		return err
+	}
+
+	for _, snnp := range sriovNetworkNodePolicies {
+		err = r.Client.Delete(context.Background(), &snnp, &client.DeleteOptions{})
+
+		if err != nil {
+			return err
+		}
+
+		r.Log.Info(fmt.Sprintf("SriovNetworkNodePolicy deleted: name %s - %s", snnp.Name, snnp.UID))
+	}
+
+	return nil
 }
 
 func (r *OpenStackNetReconciler) ensureSriov(instance *ospdirectorv1beta1.OpenStackNet) error {
@@ -392,7 +410,6 @@
 	return nil
 }
 
->>>>>>> 272a6163
 func (r *OpenStackNetReconciler) sriovResourceCleanup(instance *ospdirectorv1beta1.OpenStackNet) error {
 	labelSelectorMap := map[string]string{
 		OwnerUIDLabelSelector:       string(instance.UID),
